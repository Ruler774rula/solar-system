--- conflicted
+++ resolved
@@ -96,23 +96,15 @@
       /* Estilos personalizados para barras de scroll */
       .info-panel::-webkit-scrollbar,
       .planet-list::-webkit-scrollbar,
-<<<<<<< HEAD
       .controls-panel::-webkit-scrollbar,
       .ui-section::-webkit-scrollbar {
-=======
-      .controls-panel::-webkit-scrollbar {
->>>>>>> 71b6b236
         width: 8px;
       }
       
       .info-panel::-webkit-scrollbar-track,
       .planet-list::-webkit-scrollbar-track,
-<<<<<<< HEAD
       .controls-panel::-webkit-scrollbar-track,
       .ui-section::-webkit-scrollbar-track {
-=======
-      .controls-panel::-webkit-scrollbar-track {
->>>>>>> 71b6b236
         background: rgba(255, 255, 255, 0.05);
         border-radius: 4px;
         margin: 4px;
@@ -120,12 +112,8 @@
       
       .info-panel::-webkit-scrollbar-thumb,
       .planet-list::-webkit-scrollbar-thumb,
-<<<<<<< HEAD
       .controls-panel::-webkit-scrollbar-thumb,
       .ui-section::-webkit-scrollbar-thumb {
-=======
-      .controls-panel::-webkit-scrollbar-thumb {
->>>>>>> 71b6b236
         background: linear-gradient(180deg, #4CAF50, #2E7D32);
         border-radius: 4px;
         border: 1px solid rgba(255, 255, 255, 0.1);
@@ -134,47 +122,31 @@
       
       .info-panel::-webkit-scrollbar-thumb:hover,
       .planet-list::-webkit-scrollbar-thumb:hover,
-<<<<<<< HEAD
       .controls-panel::-webkit-scrollbar-thumb:hover,
       .ui-section::-webkit-scrollbar-thumb:hover {
-=======
-      .controls-panel::-webkit-scrollbar-thumb:hover {
->>>>>>> 71b6b236
         background: linear-gradient(180deg, #66BB6A, #4CAF50);
         box-shadow: 0 2px 8px rgba(76, 175, 80, 0.4);
       }
       
       .info-panel::-webkit-scrollbar-thumb:active,
       .planet-list::-webkit-scrollbar-thumb:active,
-<<<<<<< HEAD
       .controls-panel::-webkit-scrollbar-thumb:active,
       .ui-section::-webkit-scrollbar-thumb:active {
-=======
-      .controls-panel::-webkit-scrollbar-thumb:active {
->>>>>>> 71b6b236
         background: linear-gradient(180deg, #81C784, #66BB6A);
       }
       
       .info-panel::-webkit-scrollbar-corner,
       .planet-list::-webkit-scrollbar-corner,
-<<<<<<< HEAD
       .controls-panel::-webkit-scrollbar-corner,
       .ui-section::-webkit-scrollbar-corner {
-=======
-      .controls-panel::-webkit-scrollbar-corner {
->>>>>>> 71b6b236
         background: rgba(255, 255, 255, 0.05);
       }
       
       /* Estilos para Firefox */
       .info-panel,
       .planet-list,
-<<<<<<< HEAD
       .controls-panel,
       .ui-section {
-=======
-      .controls-panel {
->>>>>>> 71b6b236
         scrollbar-width: thin;
         scrollbar-color: #4CAF50 rgba(255, 255, 255, 0.05);
       }
@@ -182,12 +154,8 @@
       /* Efectos de transición suaves para el scroll */
       .info-panel,
       .planet-list,
-<<<<<<< HEAD
       .controls-panel,
       .ui-section {
-=======
-      .controls-panel {
->>>>>>> 71b6b236
         scroll-behavior: smooth;
       }
       
@@ -215,100 +183,8 @@
         background: linear-gradient(180deg, #66BB6A, #4CAF50);
       }
       
-<<<<<<< HEAD
       /* Indicador visual cuando hay contenido para hacer scroll - ELIMINADO */
       /* Se eliminaron las flechas de animación y indicadores de scroll */
-=======
-      /* Indicador visual cuando hay contenido para hacer scroll */
-      .planet-list::after {
-        content: '';
-        position: absolute;
-        bottom: 0;
-        left: 0;
-        right: 0;
-        height: 20px;
-        background: linear-gradient(transparent, rgba(0, 0, 0, 0.8));
-        pointer-events: none;
-        opacity: 0;
-        transition: opacity 0.3s ease;
-      }
-      
-      .planet-list.has-scroll::after {
-        opacity: 1;
-      }
-      
-      .info-panel::after {
-        content: '';
-        position: absolute;
-        bottom: 0;
-        left: 0;
-        right: 0;
-        height: 20px;
-        background: linear-gradient(transparent, rgba(0, 0, 0, 0.8));
-        pointer-events: none;
-        opacity: 0;
-        transition: opacity 0.3s ease;
-      }
-      
-      .info-panel.has-scroll::after {
-        opacity: 1;
-      }
-      
-      .controls-panel::after {
-        content: '';
-        position: absolute;
-        bottom: 0;
-        left: 0;
-        right: 0;
-        height: 20px;
-        background: linear-gradient(transparent, rgba(0, 0, 0, 0.8));
-        pointer-events: none;
-        opacity: 0;
-        transition: opacity 0.3s ease;
-      }
-      
-      .controls-panel.has-scroll::after {
-        opacity: 1;
-      }
-      
-      /* Indicador de scroll para dispositivos móviles */
-      .mobile-scroll-indicator {
-        position: absolute;
-        bottom: 10px;
-        left: 50%;
-        transform: translateX(-50%);
-        background: rgba(76, 175, 80, 0.7);
-        color: white;
-        width: 30px;
-        height: 30px;
-        border-radius: 50%;
-        display: flex;
-        align-items: center;
-        justify-content: center;
-        z-index: 100;
-        pointer-events: none;
-        animation: bounce 1.5s infinite;
-        box-shadow: 0 2px 8px rgba(0, 0, 0, 0.3);
-        opacity: 1;
-        transition: opacity 0.3s ease;
-      }
-      
-      .mobile-scroll-indicator span {
-        font-size: 16px;
-      }
-      
-      @keyframes bounce {
-        0%, 20%, 50%, 80%, 100% {
-          transform: translateX(-50%) translateY(0);
-        }
-        40% {
-          transform: translateX(-50%) translateY(-8px);
-        }
-        60% {
-          transform: translateX(-50%) translateY(-4px);
-        }
-      }
->>>>>>> 71b6b236
       
       .planet-list {
         position: absolute;
@@ -550,7 +426,6 @@
           display: flex !important;
           flex-direction: column;
           height: 100vh;
-<<<<<<< HEAD
           overflow-y: auto;
           padding-bottom: 60px; /* Espacio para la barra de estado */
         }
@@ -571,52 +446,21 @@
           right: 0;
           top: 0;
           bottom: auto;
-=======
-          overflow: hidden;
-          padding: 0;
-          padding-bottom: 40px;
-        }
-        
-        .top-mobile-container {
-          display: flex;
-          flex-direction: row;
-          width: 100%;
-          max-height: 40vh;
-          gap: 4px;
-          padding: 4px;
-          flex-shrink: 0;
->>>>>>> 71b6b236
         }
         
         .controls-panel {
-          position: relative;
-          width: 60%;
-          margin: 0;
-          padding: 8px;
-          font-size: 12px;
-          max-height: 100%;
+          order: 1;
+        }
+        
+        .info-panel {
+          order: 2;
+          max-height: 300px;
           overflow-y: auto;
         }
         
         .planet-list {
-          position: relative;
-          width: 40%;
-          margin: 0;
-          padding: 8px;
-          font-size: 12px;
-          max-height: 100%;
-          overflow-y: auto;
-        }
-        
-        .info-panel {
-          position: relative;
-          width: calc(100% - 10px);
-          margin: 5px;
-          padding: 8px;
-          font-size: 12px;
-          max-height: 30vh;
-          overflow-y: auto;
-          flex-shrink: 0;
+          order: 3;
+          max-height: 150px;
         }
         
         .status-bar {
@@ -625,7 +469,6 @@
           left: 0;
           right: 0;
           width: 100%;
-<<<<<<< HEAD
           padding: 5px;
           background: rgba(0, 0, 0, 0.9);
           backdrop-filter: blur(10px);
@@ -633,16 +476,6 @@
           display: flex;
           justify-content: center;
           border-top: 1px solid rgba(255, 255, 255, 0.1);
-=======
-          height: 40px;
-          padding: 3px;
-          background: rgba(0, 0, 0, 0.9);
-          z-index: 1001;
-          display: flex;
-          justify-content: center;
-          font-size: 10px;
-          border-top: 1px solid #333;
->>>>>>> 71b6b236
         }
         
         .status-bar .ui-panel {
@@ -655,15 +488,10 @@
         }
         
         .ui-button {
-<<<<<<< HEAD
           padding: 12px 16px;
           margin: 5px 2px;
           font-size: 14px;
           min-height: 44px; /* Tamaño mínimo recomendado para touch */
-=======
-          padding: 6px 10px;
-          margin: 2px 1px;
-          font-size: 11px;
         }
         
         .ui-section {
@@ -674,43 +502,10 @@
         .ui-section h3 {
           font-size: 11px;
           margin-bottom: 5px;
->>>>>>> 71b6b236
         }
         
         .info-grid {
           grid-template-columns: 1fr;
-          gap: 5px;
-        }
-        
-        .info-item {
-          padding: 4px;
-        }
-        
-        .info-label {
-          font-size: 9px;
-        }
-        
-        .info-value {
-          font-size: 10px;
-        }
-        
-        .planet-item {
-          padding: 4px;
-          margin: 1px 0;
-          font-size: 11px;
-        }
-        
-        .ui-slider {
-          margin: 5px 0;
-          height: 4px;
-        }
-        
-        #time-scale-value {
-          font-size: 10px;
-        }
-        
-        .keyboard-instructions {
-          display: none;
         }
         
         /* Mejorar el botón de mostrar UI en móvil */
